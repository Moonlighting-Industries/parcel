// @flow strict-local

import type {GraphVisitor} from '@parcel/types';
import type {
  Asset,
  AssetGraphNode,
  AssetGroup,
  AssetGroupNode,
  AssetNode,
  ContentKey,
  Dependency,
  DependencyNode,
  Entry,
  EntryFileNode,
  EntrySpecifierNode,
  Environment,
  NodeId,
  Target,
} from './types';

import invariant from 'assert';
import {hashString, Hash} from '@parcel/hash';
import {hashObject, objectSortedEntries} from '@parcel/utils';
import nullthrows from 'nullthrows';
import ContentGraph, {type SerializedContentGraph} from './ContentGraph';
import {createDependency} from './Dependency';

type InitOpts = {|
  entries?: Array<string>,
  targets?: Array<Target>,
  assetGroups?: Array<AssetGroup>,
|};

type SerializedAssetGraph = {|
  ...SerializedContentGraph<AssetGraphNode>,
  hash?: ?string,
|};

export function nodeFromDep(dep: Dependency): DependencyNode {
  return {
    id: dep.id,
    type: 'dependency',
    value: dep,
    deferred: false,
    excluded: false,
    usedSymbolsDown: new Set(),
    usedSymbolsUp: new Set(),
    usedSymbolsDownDirty: true,
    usedSymbolsUpDirtyDown: true,
    usedSymbolsUpDirtyUp: true,
  };
}

export function nodeFromAssetGroup(assetGroup: AssetGroup): AssetGroupNode {
  return {
    id: hashString(
      assetGroup.filePath +
        assetGroup.env.id +
        String(assetGroup.isSource) +
        String(assetGroup.sideEffects) +
        (assetGroup.code ?? '') +
        ':' +
        (assetGroup.pipeline ?? '') +
        ':' +
        (assetGroup.query
          ? JSON.stringify(objectSortedEntries(assetGroup.query))
          : ''),
    ),
    type: 'asset_group',
    value: assetGroup,
    usedSymbolsDownDirty: true,
  };
}

export function nodeFromAsset(asset: Asset): AssetNode {
  return {
    id: asset.id,
    type: 'asset',
    value: asset,
    usedSymbols: new Set(),
    usedSymbolsDownDirty: true,
    usedSymbolsUpDirty: true,
  };
}

export function nodeFromEntrySpecifier(entry: string): EntrySpecifierNode {
  return {
    id: 'entry_specifier:' + entry,
    type: 'entry_specifier',
    value: entry,
  };
}

export function nodeFromEntryFile(entry: Entry): EntryFileNode {
  return {
    id: 'entry_file:' + hashObject(entry),
    type: 'entry_file',
    value: entry,
  };
}

export default class AssetGraph extends ContentGraph<AssetGraphNode> {
  onNodeRemoved: ?(nodeId: NodeId) => mixed;
  hash: ?string;
  envCache: Map<string, Environment>;

  constructor(opts: ?SerializedAssetGraph) {
    if (opts) {
      let {hash, ...rest} = opts;
      super(rest);
      this.hash = hash;
    } else {
      super();
      this.setRootNodeId(
        this.addNode({
          id: '@@root',
          type: 'root',
          value: null,
        }),
      );
    }
    this.envCache = new Map();
  }

  // $FlowFixMe[prop-missing]
  static deserialize(opts: SerializedAssetGraph): AssetGraph {
    return new AssetGraph(opts);
  }

  // $FlowFixMe[prop-missing]
  serialize(): SerializedAssetGraph {
    return {
      ...super.serialize(),
      hash: this.hash,
    };
  }

  // Deduplicates Environments by making them referentially equal
  normalizeEnvironment(input: Asset | Dependency | AssetGroup) {
    let {id, context} = input.env;
    let idAndContext = `${id}-${context}`;

    let env = this.envCache.get(idAndContext);
    if (env) {
      input.env = env;
    } else {
      this.envCache.set(idAndContext, input.env);
    }
  }

  setRootConnections({entries, assetGroups}: InitOpts) {
    let nodes = [];
    if (entries) {
      for (let entry of entries) {
        let node = nodeFromEntrySpecifier(entry);
        nodes.push(node);
      }
    } else if (assetGroups) {
      nodes.push(
        ...assetGroups.map(assetGroup => nodeFromAssetGroup(assetGroup)),
      );
    }
    this.replaceNodeIdsConnectedTo(
      nullthrows(this.rootNodeId),
      nodes.map(node => this.addNode(node)),
    );
  }

  addNode(node: AssetGraphNode): NodeId {
    this.hash = null;
    return super.addNodeByContentKey(node.id, node);
  }

  removeNode(nodeId: NodeId): void {
    this.hash = null;
    this.onNodeRemoved && this.onNodeRemoved(nodeId);
    // This needs to mark all connected nodes that doesn't become orphaned
    // due to replaceNodesConnectedTo to make sure that the symbols of
    // nodes from which at least one parent was removed are updated.
    let node = nullthrows(this.getNode(nodeId));
    if (this.isOrphanedNode(nodeId) && node.type === 'dependency') {
      let children = this.getNodeIdsConnectedFrom(nodeId).map(id =>
        nullthrows(this.getNode(id)),
      );
      for (let n of children) {
        invariant(n.type === 'asset_group' || n.type === 'asset');
        n.usedSymbolsDownDirty = true;
      }
    }
    return super.removeNode(nodeId);
  }

  resolveEntry(
    entry: string,
    resolved: Array<Entry>,
    correspondingRequest: ContentKey,
  ) {
    let entrySpecifierNodeId = this.getNodeIdByContentKey(
      nodeFromEntrySpecifier(entry).id,
    );
    let entrySpecifierNode = nullthrows(this.getNode(entrySpecifierNodeId));
    invariant(entrySpecifierNode.type === 'entry_specifier');
    entrySpecifierNode.correspondingRequest = correspondingRequest;

    this.replaceNodeIdsConnectedTo(
      entrySpecifierNodeId,
      resolved.map(file => this.addNode(nodeFromEntryFile(file))),
    );
  }

  resolveTargets(
    entry: Entry,
    targets: Array<Target>,
    correspondingRequest: string,
  ) {
    let depNodes = targets.map(target => {
      let node = nodeFromDep(
        createDependency({
          moduleSpecifier: entry.filePath,
          pipeline: target.pipeline,
          target: target,
          env: target.env,
          isEntry: true,
          symbols: target.env.isLibrary
            ? new Map([['*', {local: '*', isWeak: true, loc: null}]])
            : undefined,
        }),
      );

      if (node.value.env.isLibrary) {
        // in library mode, all of the entry's symbols are "used"
        node.usedSymbolsDown.add('*');
      }
      return node;
    });

    let entryNodeId = this.getNodeIdByContentKey(nodeFromEntryFile(entry).id);
    let entryNode = nullthrows(this.getNode(entryNodeId));
    invariant(entryNode.type === 'entry_file');
    entryNode.correspondingRequest = correspondingRequest;

    this.replaceNodeIdsConnectedTo(
      entryNodeId,
      depNodes.map(node => this.addNode(node)),
    );
  }

  resolveDependency(
    dependency: Dependency,
    assetGroup: ?AssetGroup,
    correspondingRequest: string,
  ) {
    let depNodeId = this.getNodeIdByContentKey(dependency.id);
    let depNode = nullthrows(this.getNode(depNodeId));
    invariant(depNode.type === 'dependency');
    depNode.correspondingRequest = correspondingRequest;

    if (!assetGroup) {
      return;
    }

    let assetGroupNode = nodeFromAssetGroup(assetGroup);
    let existing = this.getNodeByContentKey(assetGroupNode.id);
    if (existing != null) {
      invariant(existing.type === 'asset_group');
      assetGroupNode.value.canDefer =
        assetGroupNode.value.canDefer && existing.value.canDefer;
    }

    let assetGroupNodeId = this.addNode(assetGroupNode);
    this.replaceNodeIdsConnectedTo(this.getNodeIdByContentKey(dependency.id), [
      assetGroupNodeId,
    ]);

    this.replaceNodeIdsConnectedTo(depNodeId, [assetGroupNodeId]);
  }

  shouldVisitChild(nodeId: NodeId, childNodeId: NodeId): boolean {
    let node = nullthrows(this.getNode(nodeId));
    let childNode = nullthrows(this.getNode(childNodeId));
    if (
      node.type !== 'dependency' ||
      childNode.type !== 'asset_group' ||
      childNode.deferred === false
    ) {
      return true;
    }

    let {sideEffects, canDefer = true} = childNode.value;
    let dependency = node.value;
    let previouslyDeferred = childNode.deferred;
    let defer = this.shouldDeferDependency(dependency, sideEffects, canDefer);
    node.hasDeferred = defer;
    childNode.deferred = defer;

    if (!previouslyDeferred && defer) {
      this.markParentsWithHasDeferred(nodeId);
    } else if (previouslyDeferred && !defer) {
      this.unmarkParentsWithHasDeferred(childNodeId);
    }

    return !defer;
  }

  // Dependency: mark parent Asset <- AssetGroup with hasDeferred true
  markParentsWithHasDeferred(nodeId: NodeId) {
    this.traverseAncestors(nodeId, (traversedNodeId, _, actions) => {
      let traversedNode = nullthrows(this.getNode(traversedNodeId));
      if (traversedNode.type === 'asset') {
        traversedNode.hasDeferred = true;
      } else if (traversedNode.type === 'asset_group') {
        traversedNode.hasDeferred = true;
        actions.skipChildren();
      } else if (nodeId !== traversedNodeId) {
        actions.skipChildren();
      }
    });
  }

  // AssetGroup: update hasDeferred of all parent Dependency <- Asset <- AssetGroup
  unmarkParentsWithHasDeferred(nodeId: NodeId) {
    this.traverseAncestors(nodeId, (traversedNodeId, ctx, actions) => {
      let traversedNode = nullthrows(this.getNode(traversedNodeId));
      if (traversedNode.type === 'asset') {
        let hasDeferred = this.getNodeIdsConnectedFrom(traversedNodeId).some(
          childNodeId => {
            let childNode = nullthrows(this.getNode(childNodeId));
            return childNode.hasDeferred == null
              ? false
              : childNode.hasDeferred;
          },
        );
        if (!hasDeferred) {
          delete traversedNode.hasDeferred;
        }
        return {hasDeferred};
      } else if (
        traversedNode.type === 'asset_group' &&
        nodeId !== traversedNodeId
      ) {
        if (!ctx?.hasDeferred) {
          delete traversedNode.hasDeferred;
        }
        actions.skipChildren();
      } else if (traversedNode.type === 'dependency') {
        traversedNode.hasDeferred = false;
      } else if (nodeId !== traversedNodeId) {
        actions.skipChildren();
      }
    });
  }

  // Defer transforming this dependency if it is marked as weak, there are no side effects,
  // no re-exported symbols are used by ancestor dependencies and the re-exporting asset isn't
  // using a wildcard and isn't an entry (in library mode).
  // This helps with performance building large libraries like `lodash-es`, which re-exports
  // a huge number of functions since we can avoid even transforming the files that aren't used.
  shouldDeferDependency(
    dependency: Dependency,
    sideEffects: ?boolean,
    canDefer: boolean,
  ): boolean {
    let defer = false;
    let dependencySymbols = dependency.symbols;
    if (
      dependencySymbols &&
      [...dependencySymbols].every(([, {isWeak}]) => isWeak) &&
      sideEffects === false &&
      canDefer &&
      !dependencySymbols.has('*')
    ) {
      let depNodeId = this.getNodeIdByContentKey(dependency.id);
      let depNode = this.getNode(depNodeId);
      invariant(depNode);

      let assets = this.getNodeIdsConnectedTo(depNodeId);
      let symbols = new Map(
        [...dependencySymbols].map(([key, val]) => [val.local, key]),
      );
      invariant(assets.length === 1);
      let firstAsset = nullthrows(this.getNode(assets[0]));
      invariant(firstAsset.type === 'asset');
      let resolvedAsset = firstAsset.value;
      let deps = this.getIncomingDependencies(resolvedAsset);
      defer = deps.every(
        d =>
          d.symbols &&
          !(d.env.isLibrary && d.isEntry) &&
          !d.symbols.has('*') &&
          ![...d.symbols.keys()].some(symbol => {
            if (!resolvedAsset.symbols) return true;
            let assetSymbol = resolvedAsset.symbols?.get(symbol)?.local;
            return assetSymbol != null && symbols.has(assetSymbol);
          }),
      );
    }
    return defer;
  }

  resolveAssetGroup(
    assetGroup: AssetGroup,
    assets: Array<Asset>,
    correspondingRequest: ContentKey,
  ) {
    this.normalizeEnvironment(assetGroup);
    let assetGroupNode = nodeFromAssetGroup(assetGroup);
    assetGroupNode = this.getNodeByContentKey(assetGroupNode.id);
    if (!assetGroupNode) {
      return;
    }
    invariant(assetGroupNode.type === 'asset_group');
    assetGroupNode.correspondingRequest = correspondingRequest;

    let dependentAssetKeys = [];
    let assetObjects: Array<{|
      assetNode: AssetNode,
      dependentAssets: Array<Asset>,
      isDirect: boolean,
    |}> = [];
    for (let asset of assets) {
      this.normalizeEnvironment(asset);
      let isDirect = !dependentAssetKeys.includes(asset.uniqueKey);

      let dependentAssets = [];
      for (let dep of asset.dependencies.values()) {
        let dependentAsset = assets.find(
          a => a.uniqueKey === dep.moduleSpecifier,
        );
        if (dependentAsset) {
          dependentAssetKeys.push(dependentAsset.uniqueKey);
          dependentAssets.push(dependentAsset);
        }
      }
      assetObjects.push({
        assetNode: nodeFromAsset(asset),
        dependentAssets,
        isDirect,
      });
    }

    const assetNodeIds = [];
    for (let {assetNode, isDirect} of assetObjects) {
      if (isDirect) {
        assetNodeIds.push(this.addNode(assetNode));
      }
    }

    this.replaceNodeIdsConnectedTo(
      this.getNodeIdByContentKey(assetGroupNode.id),
      assetNodeIds,
    );
    for (let {assetNode, dependentAssets} of assetObjects) {
      // replaceNodesConnectedTo has merged the value into the existing node, retrieve
      // the actual current node.
      assetNode = nullthrows(this.getNodeByContentKey(assetNode.id));
      invariant(assetNode.type === 'asset');
      this.resolveAsset(assetNode, dependentAssets);
    }
  }

  resolveAsset(assetNode: AssetNode, dependentAssets: Array<Asset>) {
    let depNodeIds: Array<NodeId> = [];
    let depNodesWithAssets = [];
    for (let dep of assetNode.value.dependencies.values()) {
      this.normalizeEnvironment(dep);
      let depNode = nodeFromDep(dep);
      let existing = this.getNodeByContentKey(depNode.id);
      if (existing) {
        invariant(existing.type === 'dependency');
        depNode.value.meta = existing.value.meta;
      }
      let dependentAsset = dependentAssets.find(
        a => a.uniqueKey === dep.moduleSpecifier,
      );
      if (dependentAsset) {
        depNode.complete = true;
        depNodesWithAssets.push([depNode, nodeFromAsset(dependentAsset)]);
      }
      depNode.value.sourceAssetType = assetNode.value.type;
      depNodeIds.push(this.addNode(depNode));
    }

    assetNode.usedSymbolsDownDirty = true;
    this.replaceNodeIdsConnectedTo(
      this.getNodeIdByContentKey(assetNode.id),
      depNodeIds,
    );

    for (let [depNode, dependentAssetNode] of depNodesWithAssets) {
      let depAssetNodeId = this.addNode(dependentAssetNode);

      this.replaceNodeIdsConnectedTo(this.getNodeIdByContentKey(depNode.id), [
        depAssetNodeId,
      ]);
    }
  }

  getIncomingDependencies(asset: Asset): Array<Dependency> {
    let nodeId = this._contentKeyToNodeId.get(asset.id);
    if (!nodeId) {
      return [];
    }

    let assetGroupIds = this.getNodeIdsConnectedTo(nodeId);
    let dependencies = [];
    for (let i = 0; i < assetGroupIds.length; i++) {
      let assetGroupId = assetGroupIds[i];

      // Sometimes assets are connected directly to dependencies
      // rather than through an asset group. This happens due to
      // inline dependencies on assets via uniqueKey. See resolveAsset.
      let node = this.getNode(assetGroupId);
      if (node?.type === 'dependency') {
        dependencies.push(node.value);
        continue;
      }

      let assetIds = this.getNodeIdsConnectedTo(assetGroupId);
      for (let j = 0; j < assetIds.length; j++) {
        let node = this.getNode(assetIds[j]);
        if (!node || node.type !== 'dependency') {
          continue;
        }

        dependencies.push(node.value);
      }
    }

    return dependencies;
  }

  traverseAssets<TContext>(
    visit: GraphVisitor<Asset, TContext>,
    startNodeId: ?NodeId,
  ): ?TContext {
    return this.filteredTraverse(
      nodeId => {
        let node = nullthrows(this.getNode(nodeId));
        return node.type === 'asset' ? node.value : null;
      },
      visit,
      startNodeId,
    );
  }

  getEntryAssetGroupNodes(): Array<AssetGroupNode> {
    let entryNodes = [];
    this.traverse((nodeId, _, actions) => {
      let node = nullthrows(this.getNode(nodeId));
      if (node.type === 'asset_group') {
        entryNodes.push(node);
        actions.skipChildren();
      }
    });
    return entryNodes;
  }

  getEntryAssets(): Array<Asset> {
    let entries = [];
    this.traverseAssets((asset, ctx, traversal) => {
      entries.push(asset);
      traversal.skipChildren();
    });

    return entries;
  }

  getHash(): string {
    if (this.hash != null) {
      return this.hash;
    }

    let hash = new Hash();
    // TODO: sort??
    this.traverse(nodeId => {
      let node = nullthrows(this.getNode(nodeId));
      if (node.type === 'asset') {
        hash.writeString(nullthrows(node.value.outputHash));
      } else if (node.type === 'dependency' && node.value.target) {
        hash.writeString(JSON.stringify(node.value.target));
      }
    });

    this.hash = hash.finish();
    return this.hash;
  }

  getChangedAssetGraph(
    previousContentKeys: Set<ContentKey>,
    changedAssets: Map<string, Asset>,
  ): AssetGraph {
    // Called when graph structure is not same or there are changed assets
    let subGraphChanges = new AssetGraph();
    let newIdToOldNodeIdsMap = new Map<NodeId, NodeId>();
    let oldIdToNewIdsMap = new Map<NodeId, NodeId>();
<<<<<<< HEAD
    changedAssets.forEach(value => {
      //add asset as node from new graph
      let changedNodeId = this.getNodeIdByContentKey(value.id);
      this.traverse((nodeId, _, actions) => {
        // add all inbound and outbound edges and nodes to subGraphchanges
        let assetGraphNode = this.getNode(nodeId); //get assetgraph node by its number id from original assetgraph
        if (assetGraphNode) {
          //this will only add teh existing node from old assetgraph I think ?
          subGraphChanges.addNode(assetGraphNode);
          let newNodeId = subGraphChanges.getNodeIdByContentKey(
            assetGraphNode.id,
          );
          newIdToOldNodeIdsMap.set(newNodeId, nodeId);
          oldIdToNewIdsMap.set(nodeId, newNodeId);
          //stop as soon as node matched old graph after adding that node using map
          if (
            previousContentKeys.has(assetGraphNode.id) &&
            assetGraphNode.id &&
            !changedAssets.has(assetGraphNode.id) &&
            assetGraphNode.type != 'asset_group' //added so that we don't lose a new edge in the process
          ) {
            actions.skipChildren();
            return;
          }
=======

    changedAssets.forEach(changedAsset => {
      //add asset as node from new graph
      let changedNodeId = this.getNodeIdByContentKey(changedAsset.id);
      this.traverse((nodeId, _, actions) => {
        // add all inbound and outbound edges and nodes to the sub-graph
        let assetGraphNode = nullthrows(this.getNode(nodeId)); // get node from the original asset graph
        subGraphChanges.addNode(assetGraphNode);

        let newNodeId = subGraphChanges.getNodeIdByContentKey(
          assetGraphNode.id,
        );
        newIdToOldNodeIdsMap.set(newNodeId, nodeId);
        oldIdToNewIdsMap.set(nodeId, newNodeId);

        // stop as soon as node matched old graph after adding that node using map
        if (
          previousContentKeys.has(assetGraphNode.id) &&
          !changedAssets.has(assetGraphNode.id) &&
          assetGraphNode.type != 'asset_group' // added so that we don't lose a new edge in the process
        ) {
          actions.skipChildren();
          return;
>>>>>>> 05865d99
        }
      }, changedNodeId);
    });

<<<<<<< HEAD
    //Set all inbound and outbound nodes up
=======
    // set all inbound and outbound nodes up
>>>>>>> 05865d99
    subGraphChanges.nodes.forEach((value, key) => {
      let oldNodeId = newIdToOldNodeIdsMap.get(key);
      if (oldNodeId) {
        this.outboundEdges.getEdges(oldNodeId, null).forEach(value => {
          let newNodeId = oldIdToNewIdsMap.get(value);
          if (newNodeId) {
            subGraphChanges.addEdge(key, newNodeId, null);
          }
        });
      }
    });

    return subGraphChanges;
  }
}<|MERGE_RESOLUTION|>--- conflicted
+++ resolved
@@ -593,32 +593,6 @@
     let subGraphChanges = new AssetGraph();
     let newIdToOldNodeIdsMap = new Map<NodeId, NodeId>();
     let oldIdToNewIdsMap = new Map<NodeId, NodeId>();
-<<<<<<< HEAD
-    changedAssets.forEach(value => {
-      //add asset as node from new graph
-      let changedNodeId = this.getNodeIdByContentKey(value.id);
-      this.traverse((nodeId, _, actions) => {
-        // add all inbound and outbound edges and nodes to subGraphchanges
-        let assetGraphNode = this.getNode(nodeId); //get assetgraph node by its number id from original assetgraph
-        if (assetGraphNode) {
-          //this will only add teh existing node from old assetgraph I think ?
-          subGraphChanges.addNode(assetGraphNode);
-          let newNodeId = subGraphChanges.getNodeIdByContentKey(
-            assetGraphNode.id,
-          );
-          newIdToOldNodeIdsMap.set(newNodeId, nodeId);
-          oldIdToNewIdsMap.set(nodeId, newNodeId);
-          //stop as soon as node matched old graph after adding that node using map
-          if (
-            previousContentKeys.has(assetGraphNode.id) &&
-            assetGraphNode.id &&
-            !changedAssets.has(assetGraphNode.id) &&
-            assetGraphNode.type != 'asset_group' //added so that we don't lose a new edge in the process
-          ) {
-            actions.skipChildren();
-            return;
-          }
-=======
 
     changedAssets.forEach(changedAsset => {
       //add asset as node from new graph
@@ -642,16 +616,11 @@
         ) {
           actions.skipChildren();
           return;
->>>>>>> 05865d99
         }
       }, changedNodeId);
     });
 
-<<<<<<< HEAD
     //Set all inbound and outbound nodes up
-=======
-    // set all inbound and outbound nodes up
->>>>>>> 05865d99
     subGraphChanges.nodes.forEach((value, key) => {
       let oldNodeId = newIdToOldNodeIdsMap.get(key);
       if (oldNodeId) {
