// @flow strict-local

import type {
  Asset as IAsset,
  Bundle as IBundle,
  BundleGroup,
  CreateBundleOpts,
  Dependency as IDependency,
  GraphVisitor,
  MutableBundleGraph as IMutableBundleGraph,
  BundlerBundleGraphTraversable,
  Target,
} from '@parcel/types';
import type {ParcelOptions} from '../types';

import invariant from 'assert';
import path from 'path';
import nullthrows from 'nullthrows';
import {md5FromString} from '@parcel/utils';
import BundleGraph from './BundleGraph';
import InternalBundleGraph, {bundleGraphEdgeTypes} from '../BundleGraph';
import {Bundle, bundleToInternalBundle} from './Bundle';
import {mapVisitor, ALL_EDGE_TYPES} from '../Graph';
import {assetFromValue, assetToAssetValue} from './Asset';
import {getBundleGroupId, getPublicId} from '../utils';
import Dependency, {dependencyToInternalDependency} from './Dependency';
import {environmentToInternalEnvironment} from './Environment';
import {targetToInternalTarget} from './Target';
import {HASH_REF_PREFIX} from '../constants';

export default class MutableBundleGraph extends BundleGraph<IBundle>
  implements IMutableBundleGraph {
  #graph /*: InternalBundleGraph */;
  #options /*: ParcelOptions */;
  #bundlePublicIds /*: Set<string> */ = new Set<string>();

  constructor(graph: InternalBundleGraph, options: ParcelOptions) {
    super(graph, Bundle.get, options);
    this.#graph = graph;
    this.#options = options;
  }

  addAssetGraphToBundle(
    asset: IAsset,
    bundle: IBundle,
    shouldSkipDependency?: IDependency => boolean,
  ) {
    this.#graph.addAssetGraphToBundle(
      assetToAssetValue(asset),
      bundleToInternalBundle(bundle),
      shouldSkipDependency
        ? d => shouldSkipDependency(new Dependency(d))
        : undefined,
    );
  }

  addEntryToBundle(
    asset: IAsset,
    bundle: IBundle,
    shouldSkipDependency?: IDependency => boolean,
  ) {
    this.#graph.addEntryToBundle(
      assetToAssetValue(asset),
      bundleToInternalBundle(bundle),
      shouldSkipDependency
        ? d => shouldSkipDependency(new Dependency(d))
        : undefined,
    );
  }

  createBundleGroup(dependency: IDependency, target: Target): BundleGroup {
    let dependencyNode = this.#graph._graph.getNodeByContentKey(dependency.id);
    if (!dependencyNode) {
      throw new Error('Dependency not found');
    }

    let resolved = this.#graph.getDependencyResolution(
      dependencyToInternalDependency(dependency),
    );
    if (!resolved) {
      throw new Error(
        'Dependency did not resolve to an asset ' + dependency.id,
      );
    }

    let bundleGroup: BundleGroup = {
      target,
      entryAssetId: resolved.id,
    };

    let bundleGroupNode = {
      id: getBundleGroupId(bundleGroup),
      type: 'bundle_group',
      value: bundleGroup,
    };

<<<<<<< HEAD
    this.#graph._graph.addNode(bundleGroupNode);
    let assetNodes = this.#graph._graph.getNodesConnectedFrom(dependencyNode);
    this.#graph._graph.addEdge(dependencyNode.id, bundleGroupNode.id);
    this.#graph._graph.replaceNodesConnectedTo(bundleGroupNode, assetNodes);
    this.#graph._graph.addEdge(
      dependencyNode.id,
      resolved.id,
      bundleGraphEdgeTypes.references,
    );
    this.#graph._graph.removeEdge(dependencyNode.id, resolved.id);

    if (dependency.isEntry) {
      this.#graph._graph.addEdge(
        nullthrows(this.#graph._graph.getRootNode()).id,
        bundleGroupNode.id,
        bundleGraphEdgeTypes.bundle,
      );
    } else {
      let inboundBundleNodes = this.#graph._graph.getNodesConnectedTo(
        dependencyNode,
        bundleGraphEdgeTypes.contains,
=======
    let bundleGroupNodeId = this.#graph._graph.addNodeByContentKey(
      bundleGroupNode.id,
      bundleGroupNode,
    );
    let dependencyNodeId = this.#graph._graph.getNodeIdByContentKey(
      dependencyNode.id,
    );
    let resolvedNodeId = this.#graph._graph.getNodeIdByContentKey(resolved.id);
    let assetNodes = this.#graph._graph.getNodeIdsConnectedFrom(
      dependencyNodeId,
    );
    this.#graph._graph.addEdge(dependencyNodeId, bundleGroupNodeId);
    this.#graph._graph.replaceNodeIdsConnectedTo(bundleGroupNodeId, assetNodes);
    this.#graph._graph.addEdge(dependencyNodeId, resolvedNodeId, 'references');
    this.#graph._graph.removeEdge(dependencyNodeId, resolvedNodeId);

    if (dependency.isEntry) {
      this.#graph._graph.addEdge(
        nullthrows(this.#graph._graph.rootNodeId),
        bundleGroupNodeId,
        'bundle',
      );
    } else {
      let inboundBundleNodeIds = this.#graph._graph.getNodeIdsConnectedTo(
        dependencyNodeId,
        'contains',
>>>>>>> 3baf990a
      );
      for (let inboundBundleNodeId of inboundBundleNodeIds) {
        invariant(
          this.#graph._graph.getNode(inboundBundleNodeId)?.type === 'bundle',
        );
        this.#graph._graph.addEdge(
<<<<<<< HEAD
          inboundBundleNode.id,
          bundleGroupNode.id,
          bundleGraphEdgeTypes.bundle,
=======
          inboundBundleNodeId,
          bundleGroupNodeId,
          'bundle',
>>>>>>> 3baf990a
        );
      }
    }

    return bundleGroup;
  }

  removeBundleGroup(bundleGroup: BundleGroup): void {
    this.#graph.removeBundleGroup(bundleGroup);
  }

  internalizeAsyncDependency(bundle: IBundle, dependency: IDependency): void {
    this.#graph.internalizeAsyncDependency(
      bundleToInternalBundle(bundle),
      dependencyToInternalDependency(dependency),
    );
  }

  createBundle(opts: CreateBundleOpts): Bundle {
    let entryAsset = opts.entryAsset
      ? assetToAssetValue(opts.entryAsset)
      : null;

    let target = targetToInternalTarget(opts.target);
    let bundleId = md5FromString(
      'bundle:' +
        (opts.uniqueKey ?? nullthrows(entryAsset?.id)) +
        path.relative(this.#options.projectRoot, target.distDir),
    );

    let existing = this.#graph._graph.getNodeByContentKey(bundleId);
    if (existing != null) {
      invariant(existing.type === 'bundle');
      return Bundle.get(existing.value, this.#graph, this.#options);
    }

    let publicId = getPublicId(bundleId, existing =>
      this.#bundlePublicIds.has(existing),
    );
    this.#bundlePublicIds.add(publicId);

    let isPlaceholder = false;
    if (entryAsset) {
      let entryAssetNode = this.#graph._graph.getNodeByContentKey(
        entryAsset.id,
      );
      invariant(entryAssetNode?.type === 'asset', 'Entry asset does not exist');
      isPlaceholder = entryAssetNode.requested === false;
    }

    let bundleNode = {
      type: 'bundle',
      id: bundleId,
      value: {
        id: bundleId,
        hashReference: HASH_REF_PREFIX + bundleId,
        type: opts.type ?? nullthrows(entryAsset).type,
        env: opts.env
          ? environmentToInternalEnvironment(opts.env)
          : nullthrows(entryAsset).env,
        entryAssetIds: entryAsset ? [entryAsset.id] : [],
        mainEntryId: entryAsset?.id,
        pipeline: opts.pipeline ?? entryAsset?.pipeline,
        filePath: null,
        isEntry: opts.isEntry,
        isInline: opts.isInline,
        isSplittable: opts.isSplittable ?? entryAsset?.isSplittable,
        isPlaceholder,
        target,
        name: null,
        displayName: null,
        publicId,
        stats: {size: 0, time: 0},
      },
    };

    let bundleNodeId = this.#graph._graph.addNodeByContentKey(
      bundleId,
      bundleNode,
    );

    if (opts.entryAsset) {
      this.#graph._graph.addEdge(
        bundleNodeId,
        this.#graph._graph.getNodeIdByContentKey(opts.entryAsset.id),
      );
    }
    return Bundle.get(bundleNode.value, this.#graph, this.#options);
  }

  addBundleToBundleGroup(bundle: IBundle, bundleGroup: BundleGroup) {
    this.#graph.addBundleToBundleGroup(
      bundleToInternalBundle(bundle),
      bundleGroup,
    );
  }

  createAssetReference(
    dependency: IDependency,
    asset: IAsset,
    bundle: IBundle,
  ): void {
    return this.#graph.createAssetReference(
      dependencyToInternalDependency(dependency),
      assetToAssetValue(asset),
      bundleToInternalBundle(bundle),
    );
  }

  createBundleReference(from: IBundle, to: IBundle): void {
    return this.#graph.createBundleReference(
      bundleToInternalBundle(from),
      bundleToInternalBundle(to),
    );
  }

  getDependencyAssets(dependency: IDependency): Array<IAsset> {
    return this.#graph
      .getDependencyAssets(dependencyToInternalDependency(dependency))
      .map(asset => assetFromValue(asset, this.#options));
  }

  traverse<TContext>(
    visit: GraphVisitor<BundlerBundleGraphTraversable, TContext>,
  ): ?TContext {
    return this.#graph._graph.filteredTraverse(
      nodeId => {
        let node = nullthrows(this.#graph._graph.getNode(nodeId));
        if (node.type === 'asset') {
          return {
            type: 'asset',
            value: assetFromValue(node.value, this.#options),
          };
        } else if (node.type === 'dependency') {
          return {type: 'dependency', value: new Dependency(node.value)};
        }
      },
      visit,
      undefined, // start with root
      // $FlowFixMe
      ALL_EDGE_TYPES,
    );
  }

  getBundleGroupsContainingBundle(bundle: IBundle): Array<BundleGroup> {
    return this.#graph.getBundleGroupsContainingBundle(
      bundleToInternalBundle(bundle),
    );
  }

  getParentBundlesOfBundleGroup(bundleGroup: BundleGroup): Array<IBundle> {
    return this.#graph
      .getParentBundlesOfBundleGroup(bundleGroup)
      .map(bundle => Bundle.get(bundle, this.#graph, this.#options));
  }

  getTotalSize(asset: IAsset): number {
    return this.#graph.getTotalSize(assetToAssetValue(asset));
  }

  isAssetReachableFromBundle(asset: IAsset, bundle: IBundle): boolean {
    return this.#graph.isAssetReachableFromBundle(
      assetToAssetValue(asset),
      bundleToInternalBundle(bundle),
    );
  }

  removeAssetGraphFromBundle(asset: IAsset, bundle: IBundle) {
    this.#graph.removeAssetGraphFromBundle(
      assetToAssetValue(asset),
      bundleToInternalBundle(bundle),
    );
  }

  traverseContents<TContext>(
    visit: GraphVisitor<BundlerBundleGraphTraversable, TContext>,
  ): ?TContext {
    return this.#graph.traverseContents(
      mapVisitor(
        node =>
          node.type === 'asset'
            ? {type: 'asset', value: assetFromValue(node.value, this.#options)}
            : {
                type: 'dependency',
                value: new Dependency(node.value),
              },
        visit,
      ),
    );
  }
}<|MERGE_RESOLUTION|>--- conflicted
+++ resolved
@@ -94,29 +94,6 @@
       value: bundleGroup,
     };
 
-<<<<<<< HEAD
-    this.#graph._graph.addNode(bundleGroupNode);
-    let assetNodes = this.#graph._graph.getNodesConnectedFrom(dependencyNode);
-    this.#graph._graph.addEdge(dependencyNode.id, bundleGroupNode.id);
-    this.#graph._graph.replaceNodesConnectedTo(bundleGroupNode, assetNodes);
-    this.#graph._graph.addEdge(
-      dependencyNode.id,
-      resolved.id,
-      bundleGraphEdgeTypes.references,
-    );
-    this.#graph._graph.removeEdge(dependencyNode.id, resolved.id);
-
-    if (dependency.isEntry) {
-      this.#graph._graph.addEdge(
-        nullthrows(this.#graph._graph.getRootNode()).id,
-        bundleGroupNode.id,
-        bundleGraphEdgeTypes.bundle,
-      );
-    } else {
-      let inboundBundleNodes = this.#graph._graph.getNodesConnectedTo(
-        dependencyNode,
-        bundleGraphEdgeTypes.contains,
-=======
     let bundleGroupNodeId = this.#graph._graph.addNodeByContentKey(
       bundleGroupNode.id,
       bundleGroupNode,
@@ -130,35 +107,32 @@
     );
     this.#graph._graph.addEdge(dependencyNodeId, bundleGroupNodeId);
     this.#graph._graph.replaceNodeIdsConnectedTo(bundleGroupNodeId, assetNodes);
-    this.#graph._graph.addEdge(dependencyNodeId, resolvedNodeId, 'references');
+    this.#graph._graph.addEdge(
+      dependencyNodeId,
+      resolvedNodeId,
+      bundleGraphEdgeTypes.references,
+    );
     this.#graph._graph.removeEdge(dependencyNodeId, resolvedNodeId);
 
     if (dependency.isEntry) {
       this.#graph._graph.addEdge(
         nullthrows(this.#graph._graph.rootNodeId),
         bundleGroupNodeId,
-        'bundle',
+        bundleGraphEdgeTypes.bundle,
       );
     } else {
       let inboundBundleNodeIds = this.#graph._graph.getNodeIdsConnectedTo(
         dependencyNodeId,
-        'contains',
->>>>>>> 3baf990a
+        bundleGraphEdgeTypes.contains,
       );
       for (let inboundBundleNodeId of inboundBundleNodeIds) {
         invariant(
           this.#graph._graph.getNode(inboundBundleNodeId)?.type === 'bundle',
         );
         this.#graph._graph.addEdge(
-<<<<<<< HEAD
-          inboundBundleNode.id,
-          bundleGroupNode.id,
-          bundleGraphEdgeTypes.bundle,
-=======
           inboundBundleNodeId,
           bundleGroupNodeId,
-          'bundle',
->>>>>>> 3baf990a
+          bundleGraphEdgeTypes.bundle,
         );
       }
     }
