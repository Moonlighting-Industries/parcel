--- conflicted
+++ resolved
@@ -625,20 +625,15 @@
     for (let matchNode of matchNodes) {
       let matchNodeId = this.getNodeIdByContentKey(matchNode.id);
       if (
-<<<<<<< HEAD
         this.hasEdge(
           nodeId,
           matchNodeId,
           requestGraphEdgeTypes.invalidated_by_create_above,
         ) &&
-        isDirectoryInside(path.dirname(matchNode.value.filePath), dirname)
-=======
-        this.hasEdge(nodeId, matchNodeId, 'invalidated_by_create_above') &&
         isDirectoryInside(
           path.dirname(fromProjectPathRelative(matchNode.value.filePath)),
           dirname,
         )
->>>>>>> e8c0c957
       ) {
         let connectedNodes = this.getNodeIdsConnectedTo(
           matchNodeId,
