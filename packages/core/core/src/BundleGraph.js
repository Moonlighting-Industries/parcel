// @flow strict-local

import type {
  BundleGroup,
  GraphVisitor,
  SourceLocation,
  Symbol,
  TraversalActions,
} from '@parcel/types';
import querystring from 'querystring';

import type {
  Asset,
  AssetNode,
  Bundle,
  BundleGraphNode,
  Dependency,
  DependencyNode,
  NodeId,
} from './types';
import type AssetGraph from './AssetGraph';

import assert from 'assert';
import invariant from 'assert';
import nullthrows from 'nullthrows';
import {objectSortedEntriesDeep} from '@parcel/utils';
import {Hash, hashString} from '@parcel/hash';
import {Priority} from './types';

import {getBundleGroupId, getPublicId} from './utils';
import {ALL_EDGE_TYPES, mapVisitor} from './Graph';
import ContentGraph, {type SerializedContentGraph} from './ContentGraph';
import Environment from './public/Environment';

type BundleGraphEdgeTypes =
  // A lack of an edge type indicates to follow the edge while traversing
  // the bundle's contents, e.g. `bundle.traverse()` during packaging.
  | null
  // Used for constant-time checks of presence of a dependency or asset in a bundle,
  // avoiding bundle traversal in cases like `isAssetInAncestors`
  | 'contains'
  // Connections between bundles and bundle groups, for quick traversal of the
  // bundle hierarchy.
  | 'bundle'
  // When dependency -> asset: Indicates that the asset a dependency references
  //                           is contained in another bundle.
  // When dependency -> bundle: Indicates the bundle is necessary for any bundles
  //                           with the dependency.
  // When bundle -> bundle:    Indicates the target bundle is necessary for the
  //                           source bundle.
  // This type prevents referenced assets from being traversed from dependencies
  // along the untyped edge, and enables traversal to referenced bundles that are
  // not directly connected to bundle group nodes.
  | 'references'
  // Signals that the dependency is internally resolvable via the bundle's ancestry,
  // and that the bundle connected to the dependency is not necessary for the source bundle.
  | 'internal_async';

type InternalSymbolResolution = {|
  asset: Asset,
  exportSymbol: string,
  symbol: ?Symbol | false,
  loc: ?SourceLocation,
|};

type InternalExportSymbolResolution = {|
  ...InternalSymbolResolution,
  +exportAs: Symbol | string,
|};

type SerializedBundleGraph = {|
  $$raw: true,
  graph: SerializedContentGraph<BundleGraphNode, BundleGraphEdgeTypes>,
  bundleContentHashes: Map<string, string>,
  assetPublicIds: Set<string>,
  publicIdByAssetId: Map<string, string>,
|};

function makeReadOnlySet<T>(set: Set<T>): $ReadOnlySet<T> {
  return new Proxy(set, {
    get(target, property) {
      if (property === 'delete' || property === 'add' || property === 'clear') {
        return undefined;
      } else {
        // $FlowFixMe[incompatible-type]
        let value = target[property];
        return typeof value === 'function' ? value.bind(target) : value;
      }
    },
  });
}

export default class BundleGraph {
  _assetPublicIds: Set<string>;
  _publicIdByAssetId: Map<string, string>;
  // TODO: These hashes are being invalidated in mutative methods, but this._graph is not a private
  // property so it is possible to reach in and mutate the graph without invalidating these hashes.
  // It needs to be exposed in BundlerRunner for now based on how applying runtimes works and the
  // BundlerRunner takes care of invalidating hashes when runtimes are applied, but this is not ideal.
  _bundleContentHashes: Map<string, string>;
  _graph: ContentGraph<BundleGraphNode, BundleGraphEdgeTypes>;

  constructor({
    graph,
    publicIdByAssetId,
    assetPublicIds,
    bundleContentHashes,
  }: {|
    graph: ContentGraph<BundleGraphNode, BundleGraphEdgeTypes>,
    publicIdByAssetId: Map<string, string>,
    assetPublicIds: Set<string>,
    bundleContentHashes: Map<string, string>,
  |}) {
    this._graph = graph;
    this._assetPublicIds = assetPublicIds;
    this._publicIdByAssetId = publicIdByAssetId;
    this._bundleContentHashes = bundleContentHashes;
  }

  static fromAssetGraph(
    assetGraph: AssetGraph,
    publicIdByAssetId: Map<string, string> = new Map(),
    assetPublicIds: Set<string> = new Set(),
  ): BundleGraph {
    let graph = new ContentGraph<BundleGraphNode, BundleGraphEdgeTypes>();
    let assetGroupIds = new Set();
    let assetGraphNodeIdToBundleGraphNodeId = new Map<NodeId, NodeId>();

    let assetGraphRootNode =
      assetGraph.rootNodeId != null
        ? assetGraph.getNode(assetGraph.rootNodeId)
        : null;
    invariant(assetGraphRootNode != null && assetGraphRootNode.type === 'root');

    for (let [nodeId, node] of assetGraph.nodes) {
      if (node.type === 'asset') {
        let {id: assetId} = node.value;
        // Generate a new, short public id for this asset to use.
        // If one already exists, use it.
        let publicId = publicIdByAssetId.get(assetId);
        if (publicId == null) {
          publicId = getPublicId(assetId, existing =>
            assetPublicIds.has(existing),
          );
          publicIdByAssetId.set(assetId, publicId);
          assetPublicIds.add(publicId);
        }
      }

      // Don't copy over asset groups into the bundle graph.
      if (node.type === 'asset_group') {
        assetGroupIds.add(nodeId);
      } else {
        let bundleGraphNodeId = graph.addNodeByContentKey(node.id, node);
        if (node.id === assetGraphRootNode?.id) {
          graph.setRootNodeId(bundleGraphNodeId);
        }
        assetGraphNodeIdToBundleGraphNodeId.set(nodeId, bundleGraphNodeId);
      }
    }

    for (let edge of assetGraph.getAllEdges()) {
      let fromIds;
      if (assetGroupIds.has(edge.from)) {
        fromIds = [...assetGraph.inboundEdges.getEdges(edge.from, null)];
      } else {
        fromIds = [edge.from];
      }

      for (let from of fromIds) {
        if (assetGroupIds.has(edge.to)) {
          for (let to of assetGraph.outboundEdges.getEdges(edge.to, null)) {
            graph.addEdge(
              nullthrows(assetGraphNodeIdToBundleGraphNodeId.get(from)),
              nullthrows(assetGraphNodeIdToBundleGraphNodeId.get(to)),
            );
          }
        } else {
          graph.addEdge(
            nullthrows(assetGraphNodeIdToBundleGraphNodeId.get(from)),
            nullthrows(assetGraphNodeIdToBundleGraphNodeId.get(edge.to)),
          );
        }
      }
    }

    return new BundleGraph({
      graph,
      assetPublicIds,
      bundleContentHashes: new Map(),
      publicIdByAssetId,
    });
  }

  serialize(): SerializedBundleGraph {
    return {
      $$raw: true,
      graph: this._graph.serialize(),
      assetPublicIds: this._assetPublicIds,
      bundleContentHashes: this._bundleContentHashes,
      publicIdByAssetId: this._publicIdByAssetId,
    };
  }

  static deserialize(serialized: SerializedBundleGraph): BundleGraph {
    return new BundleGraph({
      graph: ContentGraph.deserialize(serialized.graph),
      assetPublicIds: serialized.assetPublicIds,
      bundleContentHashes: serialized.bundleContentHashes,
      publicIdByAssetId: serialized.publicIdByAssetId,
    });
  }

  addAssetGraphToBundle(
    asset: Asset,
    bundle: Bundle,
    shouldSkipDependency: Dependency => boolean = d =>
      this.isDependencySkipped(d),
  ) {
    let assetNodeId = this._graph.getNodeIdByContentKey(asset.id);
    let bundleNodeId = this._graph.getNodeIdByContentKey(bundle.id);

    // The root asset should be reached directly from the bundle in traversal.
    // Its children will be traversed from there.
    if (
      this.getIncomingDependencies(asset).some(dependency => dependency.isEntry)
    ) {
      this._graph.addEdge(bundleNodeId, assetNodeId);
    }
<<<<<<< HEAD
=======

>>>>>>> e7b4e7b3
    this._graph.traverse((nodeId, _, actions) => {
      let node = nullthrows(this._graph.getNode(nodeId));
      if (node.type === 'bundle_group') {
        actions.skipChildren();
        return;
      }

      if (node.type === 'dependency' && shouldSkipDependency(node.value)) {
        actions.skipChildren();
        return;
      }

      if (node.type === 'asset' || node.type === 'dependency') {
        this._graph.addEdge(bundleNodeId, nodeId, 'contains');
      }

      if (node.type === 'dependency') {
        for (let [bundleGroupNodeId, bundleGroupNode] of this._graph
          .getNodeIdsConnectedFrom(nodeId)
          .map(id => [id, nullthrows(this._graph.getNode(id))])
          .filter(([, node]) => node.type === 'bundle_group')) {
          invariant(bundleGroupNode.type === 'bundle_group');
          this._graph.addEdge(bundleNodeId, bundleGroupNodeId, 'bundle');
        }

        // If the dependency references a target bundle, add a reference edge from
        // the source bundle to the dependency for easy traversal.
        if (
          this._graph
            .getNodeIdsConnectedFrom(nodeId, 'references')
            .map(id => nullthrows(this._graph.getNode(id)))
            .some(node => node.type === 'bundle')
        ) {
          this._graph.addEdge(bundleNodeId, nodeId, 'references');
        }
      }
    }, assetNodeId);
    this._bundleContentHashes.delete(bundle.id);
  }

  addEntryToBundle(
    asset: Asset,
    bundle: Bundle,
    shouldSkipDependency?: Dependency => boolean,
  ) {
    this.addAssetGraphToBundle(asset, bundle, shouldSkipDependency);
    if (!bundle.entryAssetIds.includes(asset.id)) {
      bundle.entryAssetIds.push(asset.id);
    }
  }

  internalizeAsyncDependency(bundle: Bundle, dependency: Dependency) {
    if (dependency.priority === Priority.sync) {
      throw new Error('Expected an async dependency');
    }

    this._graph.addEdge(
      this._graph.getNodeIdByContentKey(bundle.id),
      this._graph.getNodeIdByContentKey(dependency.id),
      'internal_async',
    );
    this.removeExternalDependency(bundle, dependency);
  }

  isDependencySkipped(dependency: Dependency): boolean {
    let node = this._graph.getNodeByContentKey(dependency.id);
    invariant(node && node.type === 'dependency');
    return !!node.hasDeferred || node.excluded;
  }

  getParentBundlesOfBundleGroup(bundleGroup: BundleGroup): Array<Bundle> {
    return this._graph
      .getNodeIdsConnectedTo(
        this._graph.getNodeIdByContentKey(getBundleGroupId(bundleGroup)),
        'bundle',
      )
      .map(id => nullthrows(this._graph.getNode(id)))
      .filter(node => node.type === 'bundle')
      .map(node => {
        invariant(node.type === 'bundle');
        return node.value;
      });
  }

  resolveAsyncDependency(
    dependency: Dependency,
    bundle: ?Bundle,
  ): ?(
    | {|type: 'bundle_group', value: BundleGroup|}
    | {|type: 'asset', value: Asset|}
  ) {
    let depNodeId = this._graph.getNodeIdByContentKey(dependency.id);
    let bundleNodeId =
      bundle != null ? this._graph.getNodeIdByContentKey(bundle.id) : null;

    if (
      bundleNodeId != null &&
      this._graph.hasEdge(bundleNodeId, depNodeId, 'internal_async')
    ) {
      let referencedAssetNodeIds = this._graph.getNodeIdsConnectedFrom(
        depNodeId,
        'references',
      );

      let resolved;
      if (referencedAssetNodeIds.length === 0) {
        resolved = this.getDependencyResolution(dependency, bundle);
      } else if (referencedAssetNodeIds.length === 1) {
        let referencedAssetNode = this._graph.getNode(
          referencedAssetNodeIds[0],
        );
        // If a referenced asset already exists, resolve this dependency to it.
        invariant(referencedAssetNode?.type === 'asset');
        resolved = referencedAssetNode.value;
      } else {
        throw new Error('Dependencies can only reference one asset');
      }

      if (resolved == null) {
        return;
      } else {
        return {
          type: 'asset',
          value: resolved,
        };
      }
    }

    let node = this._graph
      .getNodeIdsConnectedFrom(this._graph.getNodeIdByContentKey(dependency.id))
      .map(id => nullthrows(this._graph.getNode(id)))
      .find(node => node.type === 'bundle_group');

    if (node == null) {
      return;
    }

    invariant(node.type === 'bundle_group');
    return {
      type: 'bundle_group',
      value: node.value,
    };
  }

  getReferencedBundle(dependency: Dependency, fromBundle: Bundle): ?Bundle {
    let dependencyNodeId = this._graph.getNodeIdByContentKey(dependency.id);

    // If this dependency is async, there will be a bundle group attached to it.
    let node = this._graph
      .getNodeIdsConnectedFrom(dependencyNodeId)
      .map(id => nullthrows(this._graph.getNode(id)))
      .find(node => node.type === 'bundle_group');

    if (node != null) {
      invariant(node.type === 'bundle_group');
      return this.getBundlesInBundleGroup(node.value).find(b => {
        let mainEntryId = b.entryAssetIds[b.entryAssetIds.length - 1];
        return mainEntryId != null && node.value.entryAssetId === mainEntryId;
      });
    }

    // Otherwise, it may be a reference to another asset in the same bundle group.
    // Resolve the dependency to an asset, and look for it in one of the referenced bundles.
    let referencedBundles = this.getReferencedBundles(fromBundle);
    let referenced = this._graph
      .getNodeIdsConnectedFrom(dependencyNodeId, 'references')
      .map(id => nullthrows(this._graph.getNode(id)))
      .find(node => node.type === 'asset');

    if (referenced != null) {
      invariant(referenced.type === 'asset');
      return referencedBundles.find(b =>
        this.bundleHasAsset(b, referenced.value),
      );
    }
  }

  removeAssetGraphFromBundle(asset: Asset, bundle: Bundle) {
    let bundleNodeId = this._graph.getNodeIdByContentKey(bundle.id);
    let assetNodeId = this._graph.getNodeIdByContentKey(asset.id);

    // Remove all contains edges from the bundle to the nodes in the asset's
    // subgraph.
    this._graph.traverse((nodeId, context, actions) => {
      let node = nullthrows(this._graph.getNode(nodeId));

      if (node.type === 'bundle_group') {
        actions.skipChildren();
        return;
      }

      if (node.type !== 'dependency' && node.type !== 'asset') {
        return;
      }

      if (this._graph.hasEdge(bundleNodeId, nodeId, 'contains')) {
        this._graph.removeEdge(
          bundleNodeId,
          nodeId,
          'contains',
          // Removing this contains edge should not orphan the connected node. This
          // is disabled for performance reasons as these edges are removed as part
          // of a traversal, and checking for orphans becomes quite expensive in
          // aggregate.
          false /* removeOrphans */,
        );
      } else {
        actions.skipChildren();
      }

      if (node.type === 'asset' && this._graph.hasEdge(bundleNodeId, nodeId)) {
        // Remove the untyped edge from the bundle to the node (it's an entry)
        this._graph.removeEdge(bundleNodeId, nodeId);

        let entryIndex = bundle.entryAssetIds.indexOf(node.value.id);
        if (entryIndex >= 0) {
          // Shared bundles have untyped edges to their asset graphs but don't
          // have entry assets. For those that have entry asset ids, remove them.
          bundle.entryAssetIds.splice(entryIndex, 1);
        }
      }

      if (node.type === 'dependency') {
        this.removeExternalDependency(bundle, node.value);
        if (this._graph.hasEdge(bundleNodeId, nodeId, 'references')) {
          this._graph.addEdge(bundleNodeId, nodeId, 'references');
        }
      }
    }, assetNodeId);

    // Remove bundle node if it no longer has any entry assets
    if (this._graph.getNodeIdsConnectedFrom(bundleNodeId).length === 0) {
      this.removeBundle(bundle);
    }

    this._bundleContentHashes.delete(bundle.id);
  }

  removeBundle(bundle: Bundle): Set<BundleGroup> {
    // Remove bundle node if it no longer has any entry assets
    let bundleNodeId = this._graph.getNodeIdByContentKey(bundle.id);

    let bundleGroupNodeIds = this._graph.getNodeIdsConnectedTo(
      bundleNodeId,
      'bundle',
    );
    this._graph.removeNode(bundleNodeId);

    let removedBundleGroups: Set<BundleGroup> = new Set();
    // Remove bundle group node if it no longer has any bundles
    for (let bundleGroupNodeId of bundleGroupNodeIds) {
      let bundleGroupNode = nullthrows(this._graph.getNode(bundleGroupNodeId));
      invariant(bundleGroupNode.type === 'bundle_group');
      let bundleGroup = bundleGroupNode.value;

      if (
        // If the bundle group's entry asset belongs to this bundle, the group
        // was created because of this bundle. Remove the group.
        bundle.entryAssetIds.includes(bundleGroup.entryAssetId) ||
        // If the bundle group is now empty, remove it.
        this.getBundlesInBundleGroup(bundleGroup).length === 0
      ) {
        removedBundleGroups.add(bundleGroup);
        this.removeBundleGroup(bundleGroup);
      }
    }

    this._bundleContentHashes.delete(bundle.id);
    return removedBundleGroups;
  }

  removeBundleGroup(bundleGroup: BundleGroup) {
    let bundleGroupNode = nullthrows(
      this._graph.getNodeByContentKey(getBundleGroupId(bundleGroup)),
    );
    invariant(bundleGroupNode.type === 'bundle_group');

    let bundlesInGroup = this.getBundlesInBundleGroup(bundleGroupNode.value);
    for (let bundle of bundlesInGroup) {
      if (this.getBundleGroupsContainingBundle(bundle).length === 1) {
        let removedBundleGroups = this.removeBundle(bundle);
        if (removedBundleGroups.has(bundleGroup)) {
          // This function can be reentered through removeBundle above. In the case this
          // bundle group has already been removed, stop.
          return;
        }
      }
    }

    // This function can be reentered through removeBundle above. In this case,
    // the node may already been removed.
    if (this._graph.hasContentKey(bundleGroupNode.id)) {
      this._graph.removeNode(
        this._graph.getNodeIdByContentKey(bundleGroupNode.id),
      );
    }

    assert(
      bundlesInGroup.every(
        bundle => this.getBundleGroupsContainingBundle(bundle).length > 0,
      ),
    );
  }

  removeExternalDependency(bundle: Bundle, dependency: Dependency) {
    let bundleNodeId = this._graph.getNodeIdByContentKey(bundle.id);
    for (let bundleGroupNode of this._graph
      .getNodeIdsConnectedFrom(this._graph.getNodeIdByContentKey(dependency.id))
      .map(id => nullthrows(this._graph.getNode(id)))
      .filter(node => node.type === 'bundle_group')) {
      let bundleGroupNodeId = this._graph.getNodeIdByContentKey(
        bundleGroupNode.id,
      );

      if (!this._graph.hasEdge(bundleNodeId, bundleGroupNodeId, 'bundle')) {
        continue;
      }

      let inboundDependencies = this._graph
        .getNodeIdsConnectedTo(bundleGroupNodeId)
        .map(id => nullthrows(this._graph.getNode(id)))
        .filter(node => node.type === 'dependency')
        .map(node => {
          invariant(node.type === 'dependency');
          return node.value;
        });

      // If every inbound dependency to this bundle group does not belong to this bundle,
      // or the dependency is internal to the bundle, then the connection between
      // this bundle and the group is safe to remove.
      if (
        inboundDependencies.every(
          dependency =>
            !this.bundleHasDependency(bundle, dependency) ||
            this._graph.hasEdge(
              bundleNodeId,
              this._graph.getNodeIdByContentKey(dependency.id),
              'internal_async',
            ),
        )
      ) {
        this._graph.removeEdge(bundleNodeId, bundleGroupNodeId, 'bundle');
      }
    }
  }

  createAssetReference(
    dependency: Dependency,
    asset: Asset,
    bundle: Bundle,
  ): void {
    let dependencyId = this._graph.getNodeIdByContentKey(dependency.id);
    let assetId = this._graph.getNodeIdByContentKey(asset.id);
    let bundleId = this._graph.getNodeIdByContentKey(bundle.id);
    this._graph.addEdge(dependencyId, assetId, 'references');

    this._graph.addEdge(dependencyId, bundleId, 'references');
    if (this._graph.hasEdge(dependencyId, assetId)) {
      this._graph.removeEdge(dependencyId, assetId);
    }
  }

  createBundleReference(from: Bundle, to: Bundle): void {
    this._graph.addEdge(
      this._graph.getNodeIdByContentKey(from.id),
      this._graph.getNodeIdByContentKey(to.id),
      'references',
    );
  }

  findBundlesWithAsset(asset: Asset): Array<Bundle> {
    return this._graph
      .getNodeIdsConnectedTo(
        this._graph.getNodeIdByContentKey(asset.id),
        'contains',
      )
      .map(id => nullthrows(this._graph.getNode(id)))
      .filter(node => node.type === 'bundle')
      .map(node => {
        invariant(node.type === 'bundle');
        return node.value;
      });
  }

  findBundlesWithDependency(dependency: Dependency): Array<Bundle> {
    return this._graph
      .getNodeIdsConnectedTo(
        nullthrows(this._graph.getNodeIdByContentKey(dependency.id)),
        'contains',
      )
      .map(id => nullthrows(this._graph.getNode(id)))
      .filter(node => node.type === 'bundle')
      .map(node => {
        invariant(node.type === 'bundle');
        return node.value;
      });
  }

  getDependencyAssets(dependency: Dependency): Array<Asset> {
    return this._graph
      .getNodeIdsConnectedFrom(this._graph.getNodeIdByContentKey(dependency.id))
      .map(id => nullthrows(this._graph.getNode(id)))
      .filter(node => node.type === 'asset')
      .map(node => {
        invariant(node.type === 'asset');
        return node.value;
      });
  }

  getDependencyResolution(dep: Dependency, bundle: ?Bundle): ?Asset {
    let assets = this.getDependencyAssets(dep);
    let firstAsset = assets[0];
    let resolved =
      // If no bundle is specified, use the first concrete asset.
      bundle == null
        ? firstAsset
        : // Otherwise, find the first asset that belongs to this bundle.
          assets.find(asset => this.bundleHasAsset(bundle, asset)) ||
          firstAsset;

    // If a resolution still hasn't been found, return the first referenced asset.
    if (resolved == null) {
      this._graph.traverse(
        (nodeId, _, traversal) => {
          let node = nullthrows(this._graph.getNode(nodeId));
          if (node.type === 'asset') {
            resolved = node.value;
            traversal.stop();
          } else if (node.id !== dep.id) {
            traversal.skipChildren();
          }
        },
        this._graph.getNodeIdByContentKey(dep.id),
        'references',
      );
    }

    return resolved;
  }

  getDependencies(asset: Asset): Array<Dependency> {
    let nodeId = this._graph.getNodeIdByContentKey(asset.id);
    return this._graph.getNodeIdsConnectedFrom(nodeId).map(id => {
      let node = nullthrows(this._graph.getNode(id));
      invariant(node.type === 'dependency');
      return node.value;
    });
  }

  traverseAssets<TContext>(
    bundle: Bundle,
    visit: GraphVisitor<Asset, TContext>,
  ): ?TContext {
    return this.traverseBundle(
      bundle,
      mapVisitor(node => (node.type === 'asset' ? node.value : null), visit),
    );
  }

  isAssetReferencedByDependant(bundle: Bundle, asset: Asset): boolean {
    let assetNodeId = nullthrows(this._graph.getNodeIdByContentKey(asset.id));

    if (
      this._graph
        .getNodeIdsConnectedTo(assetNodeId, 'references')
        .map(id => this._graph.getNode(id))
        .filter(
          node =>
            node?.type === 'dependency' &&
            node.value.priority === Priority.lazy,
        ).length > 0
    ) {
      // If this asset is referenced by any async dependency, it's referenced.
      return true;
    }

    let dependencies = this._graph
      .getNodeIdsConnectedTo(assetNodeId)
      .map(id => nullthrows(this._graph.getNode(id)))
      .filter(node => node.type === 'dependency')
      .map(node => {
        invariant(node.type === 'dependency');
        return node.value;
      });

    const bundleHasReference = (bundle: Bundle) => {
      return (
        !this.bundleHasAsset(bundle, asset) &&
        dependencies.some(dependency =>
          this.bundleHasDependency(bundle, dependency),
        )
      );
    };

    let visitedBundles: Set<Bundle> = new Set();
    let siblingBundles = new Set(
      this.getBundleGroupsContainingBundle(bundle).flatMap(bundleGroup =>
        this.getBundlesInBundleGroup(bundleGroup),
      ),
    );

    // Check if any of this bundle's descendants, referencers, bundles referenced
    // by referencers, or descendants of its referencers use the asset without
    // an explicit reference edge. This can happen if e.g. the asset has been
    // deduplicated.
    return [...siblingBundles].some(referencer => {
      let isReferenced = false;
      this.traverseBundles((descendant, _, actions) => {
        if (descendant.id === bundle.id) {
          return;
        }

        if (visitedBundles.has(descendant)) {
          actions.skipChildren();
          return;
        }

        visitedBundles.add(descendant);

        if (
          descendant.type !== bundle.type ||
          descendant.env.context !== bundle.env.context
        ) {
          actions.skipChildren();
          return;
        }

        if (bundleHasReference(descendant)) {
          isReferenced = true;
          actions.stop();
          return;
        }
      }, referencer);

      return isReferenced;
    });
  }

  hasParentBundleOfType(bundle: Bundle, type: string): boolean {
    let parents = this.getParentBundles(bundle);
    return parents.length > 0 && parents.every(parent => parent.type === type);
  }

  getParentBundles(bundle: Bundle): Array<Bundle> {
    let parentBundles: Set<Bundle> = new Set();
    for (let bundleGroup of this.getBundleGroupsContainingBundle(bundle)) {
      for (let parentBundle of this.getParentBundlesOfBundleGroup(
        bundleGroup,
      )) {
        parentBundles.add(parentBundle);
      }
    }

    return [...parentBundles];
  }

  isAssetReachableFromBundle(asset: Asset, bundle: Bundle): boolean {
    // If a bundle's environment is isolated, it can't access assets present
    // in any ancestor bundles. Don't consider any assets reachable.
    if (
      new Environment(bundle.env).isIsolated() ||
      !bundle.isSplittable ||
      bundle.isInline
    ) {
      return false;
    }

    // For an asset to be reachable from a bundle, it must either exist in a sibling bundle,
    // or in an ancestor bundle group reachable from all parent bundles.
    let bundleGroups = this.getBundleGroupsContainingBundle(bundle);
    return bundleGroups.every(bundleGroup => {
      // If the asset is in any sibling bundles of the original bundle, it is reachable.
      let bundles = this.getBundlesInBundleGroup(bundleGroup);
      if (
        bundles.some(b => b.id !== bundle.id && this.bundleHasAsset(b, asset))
      ) {
        return true;
      }

      // Get a list of parent bundle nodes pointing to the bundle group
      let parentBundleNodes = this._graph.getNodeIdsConnectedTo(
        this._graph.getNodeIdByContentKey(getBundleGroupId(bundleGroup)),
        'bundle',
      );

      // Check that every parent bundle has a bundle group in its ancestry that contains the asset.
      return parentBundleNodes.every(bundleNodeId => {
        let bundleNode = nullthrows(this._graph.getNode(bundleNodeId));
        if (bundleNode.type === 'root') {
          return false;
        }

        let isReachable = true;
        this._graph.traverseAncestors(
          bundleNodeId,
          (nodeId, ctx, actions) => {
            let node = nullthrows(this._graph.getNode(nodeId));
            // If we've reached the root or a context change without
            // finding this asset in the ancestry, it is not reachable.
            if (
              node.type === 'root' ||
              (node.type === 'bundle' &&
                node.value.env.context !== bundle.env.context)
            ) {
              isReachable = false;
              actions.stop();
              return;
            }

            if (node.type === 'bundle_group') {
              let childBundles = this.getBundlesInBundleGroup(node.value);
              if (
                childBundles.some(
                  b => b.id !== bundle.id && this.bundleHasAsset(b, asset),
                )
              ) {
                actions.skipChildren();
                return;
              }
            }
          },
          ['references', 'bundle'],
        );

        return isReachable;
      });
    });
  }

  findReachableBundleWithAsset(bundle: Bundle, asset: Asset): ?Bundle {
    let bundleGroups = this.getBundleGroupsContainingBundle(bundle);

    for (let bundleGroup of bundleGroups) {
      // If the asset is in any sibling bundles, return that bundle.
      let bundles = this.getBundlesInBundleGroup(bundleGroup).reverse();
      let res = bundles.find(
        b => b.id !== bundle.id && this.bundleHasAsset(b, asset),
      );
      if (res != null) {
        return res;
      }

      let parentBundleNodes = this.getParentBundlesOfBundleGroup(
        bundleGroup,
      ).map(bundle => nullthrows(this._graph.getNodeByContentKey(bundle.id)));

      // Find the nearest ancestor bundle that includes the asset.
      for (let bundleNode of parentBundleNodes) {
        invariant(bundleNode.type === 'bundle');
        this._graph.traverseAncestors(
          this._graph.getNodeIdByContentKey(bundleNode.id),
          (nodeId, ctx, actions) => {
            let node = nullthrows(this._graph.getNode(nodeId));
            if (node.type === 'bundle_group') {
              let childBundles = this.getBundlesInBundleGroup(
                node.value,
              ).reverse();

              res = childBundles.find(
                b => b.id !== bundle.id && this.bundleHasAsset(b, asset),
              );
              if (res != null) {
                actions.stop();
              }
            }

            // Stop when context changes
            if (
              node.type === 'bundle' &&
              node.value.env.context !== bundle.env.context
            ) {
              actions.skipChildren();
            }
          },
          ['references', 'bundle'],
        );

        if (res != null) {
          return res;
        }
      }
    }
  }

  traverseBundle<TContext>(
    bundle: Bundle,
    visit: GraphVisitor<AssetNode | DependencyNode, TContext>,
  ): ?TContext {
    let entries = true;
    let bundleNodeId = this._graph.getNodeIdByContentKey(bundle.id);

    // A modified DFS traversal which traverses entry assets in the same order
    // as their ids appear in `bundle.entryAssetIds`.
    return this._graph.dfs({
      visit: mapVisitor((nodeId, actions) => {
        let node = nullthrows(this._graph.getNode(nodeId));

        if (nodeId === bundleNodeId) {
          return;
        }

        if (node.type === 'dependency' || node.type === 'asset') {
          if (this._graph.hasEdge(bundleNodeId, nodeId, 'contains')) {
            return node;
          }
        }

        actions.skipChildren();
      }, visit),
      startNodeId: bundleNodeId,
      getChildren: nodeId => {
        let children = this._graph
          .getNodeIdsConnectedFrom(nodeId)
          .map(id => [id, nullthrows(this._graph.getNode(id))]);

        let sorted =
          entries && bundle.entryAssetIds.length > 0
            ? children.sort(([, a], [, b]) => {
                let aIndex = bundle.entryAssetIds.indexOf(a.id);
                let bIndex = bundle.entryAssetIds.indexOf(b.id);

                if (aIndex === bIndex) {
                  // If both don't exist in the entry asset list, or
                  // otherwise have the same index.
                  return 0;
                } else if (aIndex === -1) {
                  return 1;
                } else if (bIndex === -1) {
                  return -1;
                }

                return aIndex - bIndex;
              })
            : children;

        entries = false;
        return sorted.map(([id]) => id);
      },
    });
  }

  traverse<TContext>(
    visit: GraphVisitor<AssetNode | DependencyNode, TContext>,
    start: ?(Asset | Dependency),
  ): ?TContext {
    return this._graph.filteredTraverse(
      nodeId => {
        let node = nullthrows(this._graph.getNode(nodeId));
        if (node.type === 'asset' || node.type === 'dependency') {
          return node;
        }
      },
      visit,
      start ? this._graph._contentKeyToNodeId.get(start.id) : undefined, // start with root
      // $FlowFixMe
      ALL_EDGE_TYPES,
    );
  }

  getChildBundles(bundle: Bundle): Array<Bundle> {
    let siblings = new Set(this.getReferencedBundles(bundle));
    let bundles = [];
    this.traverseBundles((b, _, actions) => {
      if (bundle.id === b.id) {
        return;
      }

      if (!siblings.has(b)) {
        bundles.push(b);
      }

      actions.skipChildren();
    }, bundle);
    return bundles;
  }

  traverseBundles<TContext>(
    visit: GraphVisitor<Bundle, TContext>,
    startBundle: ?Bundle,
  ): ?TContext {
    return this._graph.filteredTraverse(
      nodeId => {
        let node = nullthrows(this._graph.getNode(nodeId));
        return node.type === 'bundle' ? node.value : null;
      },
      visit,
      startBundle ? this._graph.getNodeIdByContentKey(startBundle.id) : null,
      ['bundle', 'references'],
    );
  }

  getBundles(): Array<Bundle> {
    let bundles = [];
    this.traverseBundles(bundle => {
      bundles.push(bundle);
    });

    return bundles;
  }

  getTotalSize(asset: Asset): number {
    let size = 0;
    this._graph.traverse((nodeId, _, actions) => {
      let node = nullthrows(this._graph.getNode(nodeId));
      if (node.type === 'bundle_group') {
        actions.skipChildren();
        return;
      }

      if (node.type === 'asset') {
        size += node.value.stats.size;
      }
    }, this._graph.getNodeIdByContentKey(asset.id));
    return size;
  }

  getReferencingBundles(bundle: Bundle): Array<Bundle> {
    let referencingBundles: Set<Bundle> = new Set();

    this._graph.traverseAncestors(
      this._graph.getNodeIdByContentKey(bundle.id),
      nodeId => {
        let node = nullthrows(this._graph.getNode(nodeId));
        if (node.type === 'bundle' && node.value.id !== bundle.id) {
          referencingBundles.add(node.value);
        }
      },
      'references',
    );

    return [...referencingBundles];
  }

  getBundleGroupsContainingBundle(bundle: Bundle): Array<BundleGroup> {
    let bundleGroups: Set<BundleGroup> = new Set();

    for (let currentBundle of [bundle, ...this.getReferencingBundles(bundle)]) {
      for (let bundleGroup of this.getDirectParentBundleGroups(currentBundle)) {
        bundleGroups.add(bundleGroup);
      }
    }

    return [...bundleGroups];
  }

  getDirectParentBundleGroups(bundle: Bundle): Array<BundleGroup> {
    return this._graph
      .getNodeIdsConnectedTo(
        nullthrows(this._graph.getNodeIdByContentKey(bundle.id)),
        'bundle',
      )
      .map(id => nullthrows(this._graph.getNode(id)))
      .filter(node => node.type === 'bundle_group')
      .map(node => {
        invariant(node.type === 'bundle_group');
        return node.value;
      });
  }

  getBundlesInBundleGroup(bundleGroup: BundleGroup): Array<Bundle> {
    let bundles: Set<Bundle> = new Set();
    for (let bundleNodeId of this._graph.getNodeIdsConnectedFrom(
      this._graph.getNodeIdByContentKey(getBundleGroupId(bundleGroup)),
      'bundle',
    )) {
      let bundleNode = nullthrows(this._graph.getNode(bundleNodeId));
      invariant(bundleNode.type === 'bundle');
      let bundle = bundleNode.value;
      bundles.add(bundle);

      for (let referencedBundle of this.getReferencedBundles(bundle)) {
        bundles.add(referencedBundle);
      }
    }

    return [...bundles];
  }

  getReferencedBundles(
    bundle: Bundle,
    opts?: {|recursive: boolean|},
  ): Array<Bundle> {
    let recursive = opts?.recursive ?? true;
    let referencedBundles = new Set();
    this._graph.dfs({
      visit: (nodeId, _, actions) => {
        let node = nullthrows(this._graph.getNode(nodeId));
        if (node.type !== 'bundle') {
          return;
        }

        if (node.value.id === bundle.id) {
          return;
        }

        referencedBundles.add(node.value);
        if (!recursive) {
          actions.skipChildren();
        }
      },
      startNodeId: this._graph.getNodeIdByContentKey(bundle.id),
      getChildren: nodeId =>
        // Shared bundles seem to depend on being used in the opposite order
        // they were added.
        // TODO: Should this be the case?
        this._graph.getNodeIdsConnectedFrom(nodeId, 'references').reverse(),
    });

    return [...referencedBundles];
  }

  getIncomingDependencies(asset: Asset): Array<Dependency> {
    if (!this._graph.hasContentKey(asset.id)) {
      return [];
    }
    // Dependencies can be a a parent node via an untyped edge (like in the AssetGraph but without AssetGroups)
    // or they can be parent nodes via a 'references' edge
    return this._graph
      .getNodeIdsConnectedTo(
        this._graph.getNodeIdByContentKey(asset.id),
        // $FlowFixMe
        ALL_EDGE_TYPES,
      )
      .map(id => nullthrows(this._graph.getNode(id)))
      .filter(n => n.type === 'dependency')
      .map(n => {
        invariant(n.type === 'dependency');
        return n.value;
      });
  }

  getAssetWithDependency(dep: Dependency): ?Asset {
    if (!this._graph.hasContentKey(dep.id)) {
      return null;
    }

    let res = this._graph.getNodeIdsConnectedTo(
      this._graph.getNodeIdByContentKey(dep.id),
    );
    invariant(
      res.length <= 1,
      'Expected a single asset to be connected to a dependency',
    );
    let resNode = this._graph.getNode(res[0]);
    if (resNode?.type === 'asset') {
      return resNode.value;
    }
  }

  bundleHasAsset(bundle: Bundle, asset: Asset): boolean {
    let bundleNodeId = this._graph.getNodeIdByContentKey(bundle.id);
    let assetNodeId = this._graph.getNodeIdByContentKey(asset.id);
    return this._graph.hasEdge(bundleNodeId, assetNodeId, 'contains');
  }

  getBundlesContainingAssets(asset: Asset): Array<Bundle> {
    let bundles = [];
    this.traverseBundles(bundle => {
      if (this.bundleHasAsset(bundle, asset)) {
        bundles.push(bundle);
      }
    });
    return bundles;
  }

  bundleHasDependency(bundle: Bundle, dependency: Dependency): boolean {
    let bundleNodeId = this._graph.getNodeIdByContentKey(bundle.id);
    let dependencyNodeId = this._graph.getNodeIdByContentKey(dependency.id);
    return this._graph.hasEdge(bundleNodeId, dependencyNodeId, 'contains');
  }

  filteredTraverse<TValue, TContext>(
    bundleNodeId: NodeId,
    filter: (NodeId, TraversalActions) => ?TValue,
    visit: GraphVisitor<TValue, TContext>,
  ): ?TContext {
    return this._graph.filteredTraverse(filter, visit, bundleNodeId);
  }

  resolveSymbol(
    asset: Asset,
    symbol: Symbol,
    boundary: ?Bundle,
  ): InternalSymbolResolution {
    let assetOutside = boundary && !this.bundleHasAsset(boundary, asset);

    let identifier = asset.symbols?.get(symbol)?.local;
    if (symbol === '*') {
      return {
        asset,
        exportSymbol: '*',
        symbol: identifier ?? null,
        loc: asset.symbols?.get(symbol)?.loc,
      };
    }

    let found = false;
    let skipped = false;
    let deps = this.getDependencies(asset).reverse();
    let potentialResults = [];
    for (let dep of deps) {
      let depSymbols = dep.symbols;
      if (!depSymbols) {
        found = true;
        continue;
      }
      // If this is a re-export, find the original module.
      let symbolLookup = new Map(
        [...depSymbols].map(([key, val]) => [val.local, key]),
      );
      let depSymbol = symbolLookup.get(identifier);
      if (depSymbol != null) {
        let resolved = this.getDependencyResolution(dep);
        if (!resolved || resolved.id === asset.id) {
          // External module or self-reference
          return {
            asset,
            exportSymbol: symbol,
            symbol: identifier,
            loc: asset.symbols?.get(symbol)?.loc,
          };
        }

        if (assetOutside) {
          // We found the symbol, but `asset` is outside, return `asset` and the original symbol
          found = true;
          break;
        }

        if (this.isDependencySkipped(dep)) {
          // We found the symbol and `dep` was skipped
          skipped = true;
          break;
        }

        let {
          asset: resolvedAsset,
          symbol: resolvedSymbol,
          exportSymbol,
          loc,
        } = this.resolveSymbol(resolved, depSymbol, boundary);

        if (!loc) {
          // Remember how we got there
          loc = asset.symbols?.get(symbol)?.loc;
        }

        return {
          asset: resolvedAsset,
          symbol: resolvedSymbol,
          exportSymbol,
          loc,
        };
      }
      // If this module exports wildcards, resolve the original module.
      // Default exports are excluded from wildcard exports.
      // Wildcard reexports are never listed in the reexporting asset's symbols.
      if (
        identifier == null &&
        depSymbols.get('*')?.local === '*' &&
        symbol !== 'default'
      ) {
        let resolved = this.getDependencyResolution(dep);
        if (!resolved) {
          continue;
        }
        let result = this.resolveSymbol(resolved, symbol, boundary);

        // We found the symbol
        if (result.symbol != undefined) {
          if (assetOutside) {
            // ..., but `asset` is outside, return `asset` and the original symbol
            found = true;
            break;
          }
          if (this.isDependencySkipped(dep)) {
            // We found the symbol and `dep` was skipped
            skipped = true;
            break;
          }

          return {
            asset: result.asset,
            symbol: result.symbol,
            exportSymbol: result.exportSymbol,
            loc: resolved.symbols?.get(symbol)?.loc,
          };
        }
        if (result.symbol === null) {
          found = true;
          if (boundary && !this.bundleHasAsset(boundary, result.asset)) {
            // If the returned asset is outside (and it's the first asset that is outside), return it.
            if (!assetOutside) {
              return {
                asset: result.asset,
                symbol: result.symbol,
                exportSymbol: result.exportSymbol,
                loc: resolved.symbols?.get(symbol)?.loc,
              };
            } else {
              // Otherwise the original asset will be returned at the end.
              break;
            }
          } else {
            // We didn't find it in this dependency, but it might still be there: bailout.
            // Continue searching though, with the assumption that there are no conficting reexports
            // and there might be a another (re)export (where we might statically find the symbol).
            potentialResults.push({
              asset: result.asset,
              symbol: result.symbol,
              exportSymbol: result.exportSymbol,
              loc: resolved.symbols?.get(symbol)?.loc,
            });
          }
        }
      }
    }
    // We didn't find the exact symbol...
    if (potentialResults.length == 1) {
      // ..., but if it does exist, it has to be behind this one reexport.
      return potentialResults[0];
    } else {
      // ... and there is no single reexport, but `bailout` tells us if it might still be exported.
      return {
        asset,
        exportSymbol: symbol,
        symbol: skipped
          ? false
          : found
          ? null
          : identifier ?? (asset.symbols?.has('*') ? null : undefined),
        loc: asset.symbols?.get(symbol)?.loc,
      };
    }
  }
  getAssetById(contentKey: string): Asset {
    let node = this._graph.getNodeByContentKey(contentKey);
    if (node == null) {
      throw new Error('Node not found');
    } else if (node.type !== 'asset') {
      throw new Error('Node was not an asset');
    }

    return node.value;
  }

  getAssetPublicId(asset: Asset): string {
    let publicId = this._publicIdByAssetId.get(asset.id);
    if (publicId == null) {
      throw new Error("Asset or it's public id not found");
    }

    return publicId;
  }

  getExportedSymbols(
    asset: Asset,
    boundary: ?Bundle,
  ): Array<InternalExportSymbolResolution> {
    if (!asset.symbols) {
      return [];
    }

    let symbols = [];

    for (let symbol of asset.symbols.keys()) {
      symbols.push({
        ...this.resolveSymbol(asset, symbol, boundary),
        exportAs: symbol,
      });
    }

    let deps = this.getDependencies(asset);
    for (let dep of deps) {
      let depSymbols = dep.symbols;
      if (!depSymbols) continue;

      if (depSymbols.get('*')?.local === '*') {
        let resolved = this.getDependencyResolution(dep);
        if (!resolved) continue;
        let exported = this.getExportedSymbols(resolved, boundary)
          .filter(s => s.exportSymbol !== 'default')
          .map(s => ({...s, exportAs: s.exportSymbol}));
        symbols.push(...exported);
      }
    }

    return symbols;
  }

  getContentHash(bundle: Bundle): string {
    let existingHash = this._bundleContentHashes.get(bundle.id);
    if (existingHash != null) {
      return existingHash;
    }

    let hash = new Hash();
    // TODO: sort??
    this.traverseAssets(bundle, asset => {
      hash.writeString(
        [
          this.getAssetPublicId(asset),
          asset.outputHash,
          asset.filePath,
          querystring.stringify(asset.query),
          asset.type,
          asset.uniqueKey,
        ].join(':'),
      );
    });

    let hashHex = hash.finish();
    this._bundleContentHashes.set(bundle.id, hashHex);
    return hashHex;
  }

  getInlineBundles(bundle: Bundle): Array<Bundle> {
    let bundles = [];
    let seen = new Set();
    let addReferencedBundles = bundle => {
      if (seen.has(bundle.id)) {
        return;
      }

      seen.add(bundle.id);

      let referencedBundles = this.getReferencedBundles(bundle);
      for (let referenced of referencedBundles) {
        if (referenced.isInline) {
          bundles.push(referenced);
          addReferencedBundles(referenced);
        }
      }
    };

    addReferencedBundles(bundle);

    this.traverseBundles((childBundle, _, traversal) => {
      if (childBundle.isInline) {
        bundles.push(childBundle);
      } else if (childBundle.id !== bundle.id) {
        traversal.skipChildren();
      }
    }, bundle);

    return bundles;
  }

  getHash(bundle: Bundle): string {
    let hash = new Hash();
    hash.writeString(
      bundle.id + bundle.target.publicUrl + this.getContentHash(bundle),
    );

    let inlineBundles = this.getInlineBundles(bundle);
    for (let inlineBundle of inlineBundles) {
      hash.writeString(this.getContentHash(inlineBundle));
    }

    for (let referencedBundle of this.getReferencedBundles(bundle)) {
      if (!referencedBundle.isInline) {
        hash.writeString(referencedBundle.id);
      }
    }

    hash.writeString(JSON.stringify(objectSortedEntriesDeep(bundle.env)));
    return hash.finish();
  }

  getBundleGraphHash(): string {
    let hashes = '';
    for (let bundle of this.getBundles()) {
      hashes += this.getHash(bundle);
    }

    return hashString(hashes);
  }

  addBundleToBundleGroup(bundle: Bundle, bundleGroup: BundleGroup) {
    let bundleGroupNodeId = this._graph.getNodeIdByContentKey(
      getBundleGroupId(bundleGroup),
    );
    let bundleNodeId = this._graph.getNodeIdByContentKey(bundle.id);
    if (this._graph.hasEdge(bundleGroupNodeId, bundleNodeId, 'bundle')) {
      // Bundle group already has bundle
      return;
    }

    this._graph.addEdge(bundleGroupNodeId, bundleNodeId);
    this._graph.addEdge(bundleGroupNodeId, bundleNodeId, 'bundle');

    for (let entryAssetId of bundle.entryAssetIds) {
      let entryAssetNodeId = this._graph.getNodeIdByContentKey(entryAssetId);
      if (this._graph.hasEdge(bundleGroupNodeId, entryAssetNodeId)) {
        this._graph.removeEdge(bundleGroupNodeId, entryAssetNodeId);
      }
    }
  }

  getUsedSymbolsAsset(asset: Asset): $ReadOnlySet<Symbol> {
    let node = this._graph.getNodeByContentKey(asset.id);
    invariant(node && node.type === 'asset');
    return makeReadOnlySet(node.usedSymbols);
  }

  getUsedSymbolsDependency(dep: Dependency): $ReadOnlySet<Symbol> {
    let node = this._graph.getNodeByContentKey(dep.id);
    invariant(node && node.type === 'dependency');
    return makeReadOnlySet(node.usedSymbolsUp);
  }

  merge(other: BundleGraph) {
    let otherGraphIdToThisNodeId = new Map<NodeId, NodeId>();
    for (let [otherNodeId, otherNode] of other._graph.nodes) {
      if (this._graph.hasContentKey(otherNode.id)) {
        let existingNodeId = this._graph.addNodeByContentKey(
          otherNode.id,
          otherNode,
        );
        otherGraphIdToThisNodeId.set(otherNodeId, existingNodeId);

        let existingNode = nullthrows(this._graph.getNode(existingNodeId));
        // Merge symbols, recompute dep.excluded based on that
        if (existingNode.type === 'asset') {
          invariant(otherNode.type === 'asset');
          existingNode.usedSymbols = new Set([
            ...existingNode.usedSymbols,
            ...otherNode.usedSymbols,
          ]);
        } else if (existingNode.type === 'dependency') {
          invariant(otherNode.type === 'dependency');
          existingNode.usedSymbolsDown = new Set([
            ...existingNode.usedSymbolsDown,
            ...otherNode.usedSymbolsDown,
          ]);
          existingNode.usedSymbolsUp = new Set([
            ...existingNode.usedSymbolsUp,
            ...otherNode.usedSymbolsUp,
          ]);

          existingNode.excluded =
            (existingNode.excluded || Boolean(existingNode.hasDeferred)) &&
            (otherNode.excluded || Boolean(otherNode.hasDeferred));

          // When merging a dependency, replace the existing asset with the new asset;
          // TODO : determine if this can be simpler
          let connectedNodes = other._graph.getNodeIdsConnectedFrom(
            otherNodeId,
          );
          if (connectedNodes.length > 0) {
            let assetNodeId = connectedNodes[0];
            let assetNode = nullthrows(other._graph.getNode(assetNodeId));
            let assetNodeMergedId = this._graph.addNodeByContentKey(
              assetNode.id,
              assetNode,
            );

            let nodesConnectedFrom = this._graph.getNodeIdsConnectedFrom(
              existingNodeId,
            );

            nodesConnectedFrom.forEach(nodeId => {
              let node = nullthrows(this._graph.getNode(nodeId));
              if (node.type === 'asset') {
                // don't remove the edge if the node is the same as the new node
                if (assetNodeMergedId !== nodeId) {
                  this._graph.removeEdge(existingNodeId, nodeId);
                  if (this._graph.getNodeIdsConnectedFrom(nodeId).length < 1) {
                    this._graph.removeNode(nodeId);
                  }
                }
              }
            });
          }
        }
      } else {
        let updateNodeId = this._graph.addNodeByContentKey(
          otherNode.id,
          otherNode,
        );
        otherGraphIdToThisNodeId.set(otherNodeId, updateNodeId);
      }
    }

    for (let edge of other._graph.getAllEdges()) {
      this._graph.addEdge(
        nullthrows(otherGraphIdToThisNodeId.get(edge.from)),
        nullthrows(otherGraphIdToThisNodeId.get(edge.to)),
        edge.type,
      );
    }
    other._assetPublicIds.forEach(value => {
      this._assetPublicIds.add(value);
    });
    other._publicIdByAssetId.forEach((value, key) => {
      this._publicIdByAssetId.set(key, value);
    });
  }
  cleanup(other: BundleGraph, changedAssets: Map<string, Asset>) {
    // basically want the left join (if that makes sense) on the bundlegraph from current
    let nodeIdsToRemove = [];
    changedAssets.forEach(changedAsset => {
      let changedNodeId = this._graph.getNodeIdByContentKey(changedAsset.id);

      this._graph.traverse((nodeId, _, actions) => {
        // if a child here exists that DOESNOT exist in other, then remove it
        //if its NOT removed, skip children, if it is, continue with removal
        let bundlegraphnode = nullthrows(this._graph.getNode(nodeId));
        let updatedNode = other._graph.getNodeByContentKey(bundlegraphnode.id);
        if (bundlegraphnode.id != changedAsset.id) {
          //do not want to remove the parent
          if (updatedNode) {
            //want to visit children of the changedAsset
            actions.skipChildren();
          } else {
            //Removal of dependency (or other) node
            if (this._graph.getNodeIdsConnectedTo(nodeId).length === 1) {
              //does this make sense?
              // only remove if we just came from the parent we intend to remove
              nodeIdsToRemove.push(nodeId);
              //this will remove all edges so we need to check that none are important
            } else {
              actions.skipChildren();
            }
          }
        }
      }, changedNodeId);
    });
    try {
      nodeIdsToRemove.forEach(nodeId => {
        if (this._graph.hasNode(nodeId)) {
          this._graph.removeNode(nodeId);
        }
      });
    } catch (e) {
      console.log('here is an error: ', e);
    }
  }

  isEntryBundleGroup(bundleGroup: BundleGroup): boolean {
    return this._graph
      .getNodeIdsConnectedTo(
        nullthrows(
          this._graph.getNodeIdByContentKey(getBundleGroupId(bundleGroup)),
        ),
        'bundle',
      )
      .map(id => nullthrows(this._graph.getNode(id)))
      .some(n => n.type === 'root');
  }
  cleanup(other: BundleGraph, changedAssets: Map<string, Asset>) {
    // basically want the left join (if that makes sense) on the bundlegraph from current
    let nodeIdsToRemove = [];
    changedAssets.forEach(changedAsset => {
      let changedNodeId = this._graph.getNodeIdByContentKey(changedAsset.id);

      this._graph.traverse((nodeId, _, actions) => {
        // if a child here exists that DOESNOT exist in other, then remove it
        //if its NOT removed, skip children, if it is, continue with removal
        let bundlegraphnode = nullthrows(this._graph.getNode(nodeId));
        let updatedNode = other._graph.getNodeByContentKey(bundlegraphnode.id);
        if (bundlegraphnode.id != changedAsset.id) {
          //do not want to remove the parent
          if (updatedNode) {
            //want to visit children of the changedAsset
            actions.skipChildren();
          } else {
            //Removal of dependency (or other) node
            if (this._graph.getNodeIdsConnectedTo(nodeId).length === 1) {
              //does this make sense?
              // only remove if we just came from the parent we intend to remove
              nodeIdsToRemove.push(nodeId);
              //this will remove all edges so we need to check that none are important
            } else {
              actions.skipChildren();
            }
          }
        }
      }, changedNodeId);
    });
    nodeIdsToRemove.forEach(nodeId => {
      if (this._graph.hasNode(nodeId)) {
        this._graph.removeNode(nodeId);
      }
    });
  }
}<|MERGE_RESOLUTION|>--- conflicted
+++ resolved
@@ -227,10 +227,6 @@
     ) {
       this._graph.addEdge(bundleNodeId, assetNodeId);
     }
-<<<<<<< HEAD
-=======
-
->>>>>>> e7b4e7b3
     this._graph.traverse((nodeId, _, actions) => {
       let node = nullthrows(this._graph.getNode(nodeId));
       if (node.type === 'bundle_group') {
