--- conflicted
+++ resolved
@@ -12,13 +12,9 @@
     "test-ci": "yarn test --reporter mocha-multi-reporters --reporter-options configFile=./test/mochareporters.json"
   },
   "devDependencies": {
-<<<<<<< HEAD
-    "@babel/core": "^7.0.0-0",
+    "@babel/core": "^7.4.4",
     "@babel/plugin-syntax-export-default-from": "^7.2.0",
     "@babel/plugin-syntax-export-namespace-from": "^7.2.0",
-=======
-    "@babel/core": "^7.4.4",
->>>>>>> 7ad25fd0
     "@jetbrains/kotlinc-js-api": "^1.2.12",
     "chalk": "^2.1.0",
     "codecov": "^3.0.0",
