--- conflicted
+++ resolved
@@ -22,14 +22,9 @@
     "prepublish": "yarn build"
   },
   "dependencies": {
-<<<<<<< HEAD
     "@parcel/logger": "^2.0.0",
-    "@parcel/utils": "^1.10.3",
+    "@parcel/utils": "^1.11.0",
     "physical-cpu-count": "^2.0.0",
     "nullthrows": "^1.1.1"
-=======
-    "@parcel/utils": "^1.11.0",
-    "physical-cpu-count": "^2.0.0"
->>>>>>> 636bb50b
   }
 }